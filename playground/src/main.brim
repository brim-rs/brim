use { divSafe } from test;

pub fn main() {
<<<<<<< HEAD
    let result = divSafe("das", 0);
=======
    let x: i32 = divSafe(10, 2);
>>>>>>> 0ce7c163
};<|MERGE_RESOLUTION|>--- conflicted
+++ resolved
@@ -1,9 +1,5 @@
 use { divSafe } from test;
 
 pub fn main() {
-<<<<<<< HEAD
-    let result = divSafe("das", 0);
-=======
     let x: i32 = divSafe(10, 2);
->>>>>>> 0ce7c163
 };